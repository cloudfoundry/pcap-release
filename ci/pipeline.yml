--- conflicted
+++ resolved
@@ -6,12 +6,9 @@
       - unit-tests-pr
       - shipit
       - rc
-<<<<<<< HEAD
       - acceptance-tests
       - acceptance-tests-pr
-=======
       - autobump-dependencies
->>>>>>> 412531af
 
 jobs:
   - name: unit-tests
@@ -405,17 +402,15 @@
       json_key: ((gcp.service_key))
       regexp:   pcap-v[0-9a-z\.+-]+.tgz
 
-<<<<<<< HEAD
   - name: stemcell
     type: bosh-io-stemcell
     source:
       name: bosh-warden-boshlite-ubuntu-jammy-go_agent
-=======
+
   - name: daily
     type: time
     source:
       start: 7:00 AM
       stop: 8:00 AM
       location: Europe/Berlin
-      interval: 24h
->>>>>>> 412531af
+      interval: 24h